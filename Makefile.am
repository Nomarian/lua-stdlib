## Process this file with automake to produce Makefile.in

ACLOCAL_AMFLAGS = -I m4

<<<<<<< HEAD
SOURCES = $(wildcard $(srcdir)/src/*.lua)
=======
LUA_PATH ?= ;
LUA_ENV = LUA_PATH="$(abs_srcdir)/src/?.lua;$(LUA_PATH)"

SOURCES = $(wildcard $(srcdir)/src/*.lua) $(srcdir)/src/std.lua
>>>>>>> ef4d73e9
dist_data_DATA = $(SOURCES)

dist_doc_DATA =				\
	$(top_srcdir)/src/index.html	\
	$(top_srcdir)/src/luadoc.css
filesdir = $(docdir)/files
dist_files_DATA = $(wildcard $(top_srcdir)/src/files/*.html)
modulesdir = $(docdir)/modules
dist_modules_DATA = $(wildcard $(top_srcdir)/src/modules/*.html)

EXTRA_DIST =				\
	src/std.lua.in			\
	$(PACKAGE).rockspec.in

DISTCLEANFILES = $(PACKAGE).rockspec

# In order to avoid regenerating std.lua at configure time, which
# causes the documentation to be rebuilt and hence requires users to
# have luadoc installed, put src/std.lua in as a Makefile dependency.
# (Strictly speaking, distributing an AC_CONFIG_FILE would be wrong.)
src/std.lua: src/std.lua.in
	./config.status --file=$@

# In order to avoid regenerating std.lua at configure time, which
# causes the documentation to be rebuilt and hence requires users to
# have luadoc installed, put src/std.lua in as a Makefile dependency.
# (Strictly speaking, distributing an AC_CONFIG_FILE would be wrong.)
src/std.lua: src/std.lua.in
	./config.status --file=$@

$(dist_doc_DATA): $(SOURCES)
	cd src && $(LUADOC) *.lua

<<<<<<< HEAD
$(ROCKSPEC): $(PACKAGE).rockspec
	cp $< $@

bootstrap:
	autoreconf -i && \
	./configure

=======
rockspecs:
	rm -f *.rockspec
	$(LUA_ENV) $(LUA) mkrockspecs.lua $(PACKAGE) $(VERSION)
	$(LUA_ENV) $(LUA) mkrockspecs.lua $(PACKAGE) git

bootstrap:
	autoreconf -i && \
	./configure

>>>>>>> ef4d73e9
tag-release:
	git diff --exit-code && \
	git tag -a -m "Release tag" v$(VERSION) && \
	git push && git push --tags

check-in-release: distcheck
	git checkout release && \
	tar zxf $(PACKAGE)-$(VERSION).tar.gz && \
	cp -af $(PACKAGE)-$(VERSION)/* . && \
	git add . && git ci -m "Release v$(VERSION)" && \
	git tag -a -m "Full source release tag" release-v$(VERSION) && \
	git push && git push --tags && \
	git checkout master && \
	rm -rf $(PACKAGE)-$(VERSION)/

# After check-in-release we need to bootstrap to get the build files back
<<<<<<< HEAD
release: $(ROCKSPEC)
	$(MAKE) tag-release && \
	$(MAKE) check-in-release && \
	$(MAKE) bootstrap && \
	$(MAKE) $(ROCKSPEC) && \
	LUAROCKS_CONFIG=$(abs_srcdir)/luarocks-config.lua luarocks --tree=$(abs_srcdir)/luarocks build $(ROCKSPEC) && \
=======
release: rockspecs
	$(MAKE) tag-release && \
	$(MAKE) check-in-release && \
	$(MAKE) bootstrap && \
	$(MAKE) rockspecs && \
	LUAROCKS_CONFIG=$(abs_srcdir)/luarocks-config.lua luarocks --tree=$(abs_srcdir)/luarocks build $(PACKAGE)-$(VERSION)-1.rockspec && \
>>>>>>> ef4d73e9
	woger lua package=$(PACKAGE) package_name=$(PACKAGE_NAME) version=$(VERSION) description="`LUA_INIT= LUA_PATH='$(abs_srcdir)/?.rockspec.in' $(LUA) -l$(PACKAGE) -e 'print (description.summary)'`" notes=release-notes-$(VERSION) home="`LUA_INIT= LUA_PATH='$(abs_srcdir)/?.rockspec.in' $(LUA) -l$(PACKAGE) -e 'print (description.homepage)'`"<|MERGE_RESOLUTION|>--- conflicted
+++ resolved
@@ -2,14 +2,10 @@
 
 ACLOCAL_AMFLAGS = -I m4
 
-<<<<<<< HEAD
-SOURCES = $(wildcard $(srcdir)/src/*.lua)
-=======
 LUA_PATH ?= ;
 LUA_ENV = LUA_PATH="$(abs_srcdir)/src/?.lua;$(LUA_PATH)"
 
 SOURCES = $(wildcard $(srcdir)/src/*.lua) $(srcdir)/src/std.lua
->>>>>>> ef4d73e9
 dist_data_DATA = $(SOURCES)
 
 dist_doc_DATA =				\
@@ -33,25 +29,9 @@
 src/std.lua: src/std.lua.in
 	./config.status --file=$@
 
-# In order to avoid regenerating std.lua at configure time, which
-# causes the documentation to be rebuilt and hence requires users to
-# have luadoc installed, put src/std.lua in as a Makefile dependency.
-# (Strictly speaking, distributing an AC_CONFIG_FILE would be wrong.)
-src/std.lua: src/std.lua.in
-	./config.status --file=$@
-
 $(dist_doc_DATA): $(SOURCES)
 	cd src && $(LUADOC) *.lua
 
-<<<<<<< HEAD
-$(ROCKSPEC): $(PACKAGE).rockspec
-	cp $< $@
-
-bootstrap:
-	autoreconf -i && \
-	./configure
-
-=======
 rockspecs:
 	rm -f *.rockspec
 	$(LUA_ENV) $(LUA) mkrockspecs.lua $(PACKAGE) $(VERSION)
@@ -61,7 +41,6 @@
 	autoreconf -i && \
 	./configure
 
->>>>>>> ef4d73e9
 tag-release:
 	git diff --exit-code && \
 	git tag -a -m "Release tag" v$(VERSION) && \
@@ -78,19 +57,10 @@
 	rm -rf $(PACKAGE)-$(VERSION)/
 
 # After check-in-release we need to bootstrap to get the build files back
-<<<<<<< HEAD
-release: $(ROCKSPEC)
-	$(MAKE) tag-release && \
-	$(MAKE) check-in-release && \
-	$(MAKE) bootstrap && \
-	$(MAKE) $(ROCKSPEC) && \
-	LUAROCKS_CONFIG=$(abs_srcdir)/luarocks-config.lua luarocks --tree=$(abs_srcdir)/luarocks build $(ROCKSPEC) && \
-=======
 release: rockspecs
 	$(MAKE) tag-release && \
 	$(MAKE) check-in-release && \
 	$(MAKE) bootstrap && \
 	$(MAKE) rockspecs && \
 	LUAROCKS_CONFIG=$(abs_srcdir)/luarocks-config.lua luarocks --tree=$(abs_srcdir)/luarocks build $(PACKAGE)-$(VERSION)-1.rockspec && \
->>>>>>> ef4d73e9
 	woger lua package=$(PACKAGE) package_name=$(PACKAGE_NAME) version=$(VERSION) description="`LUA_INIT= LUA_PATH='$(abs_srcdir)/?.rockspec.in' $(LUA) -l$(PACKAGE) -e 'print (description.summary)'`" notes=release-notes-$(VERSION) home="`LUA_INIT= LUA_PATH='$(abs_srcdir)/?.rockspec.in' $(LUA) -l$(PACKAGE) -e 'print (description.homepage)'`"