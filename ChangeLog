--- conflicted
+++ resolved
@@ -1,8 +1,14 @@
-<<<<<<< HEAD
 2014-01-19  Gary V. Vaughan  <gary@gnu.org>
 
 	Release version 37
 	* NEWS: Record release date.
+
+	doc: keep config.ld out of doc/ for LuaRocks docdir install.
+	* doc/config.ld.in: Move from here...
+	* build-aux/config.ld.in: ...to here.
+	* configure.a (AC_CONFIG_FILES): Adjust.
+	* local.mk ($(dist_lua_DATA)): Adjust.
+	* NEWS: Update.
 
 	refactor: rearrange methods and functions for backwards compatibility.
 	* lib/std/list.lua: Make use of `_function` table to reinstate
@@ -41,10 +47,6 @@
 	* .prev-version: Record previous version.
 	* ./local.mk (old_NEWS_hash): Auto-update.
 
-=======
-2014-01-18  Gary V. Vaughan  <gary@gnu.org>
-
->>>>>>> 9d9a5cfb
 	Release version 37
 	* NEWS: Record release date.
 
@@ -2099,31 +2101,31 @@
 2011-12-17  Reuben Thomas  <rrt@sc3d.org>
 
 	Merge pull request #1 from gvvaughan/patch-1
+	tree: fix bugs when using a list of tables as keys
+	
+	Thanks for this. I don't currently have another use case than Zile to test with.
+
+2011-12-16  Gary V. Vaughan  <gary@vaughan.pe>
+
 	tree: fix bugs when using a list of tables as keys
-	
-	Thanks for this. I don't currently have another use case than Zile to test with.
-
-2011-12-16  Gary V. Vaughan  <gary@vaughan.pe>
-
-	tree: fix bugs when using a list of tables as keys
-	To be fully general, tree should allow table keys so that it's
-	possible to write:
-	  $ lua -lstd
-	  > t, k1, k2 = tree.new(), {key='a'}, {key='b'}
-	  > t[{"k1", "k2"}] = "string keys"; t[{k1, k2}] = "table keys"
-	  > = t[{"k1", "k2"}], t[{k1, k2}]
-	  string keys    table keys
-	This patch fixes 3 bugs that prevent that from working.
-	* src/tree.lua (metatable.__newindex): Detect subtrees correctly
-	by comparing against the tree metatable, rather than assuming any
-	"table" type is a correct match.
-	Use rawset to insert a new node without triggering the __index
-	metamethod.
-	(metatable.__index): Don't recurse into table key members, only
-	the list entries to be folded, by checking whether the table has
-	a length first - for t[{k1, k2}], {k1, k2} is a list (with length)
-	and should be folded, but k1 (k1 = {key='a'}) is not a list and
-	should not.
+	To be fully general, tree should allow table keys so that it's
+	possible to write:
+	  $ lua -lstd
+	  > t, k1, k2 = tree.new(), {key='a'}, {key='b'}
+	  > t[{"k1", "k2"}] = "string keys"; t[{k1, k2}] = "table keys"
+	  > = t[{"k1", "k2"}], t[{k1, k2}]
+	  string keys    table keys
+	This patch fixes 3 bugs that prevent that from working.
+	* src/tree.lua (metatable.__newindex): Detect subtrees correctly
+	by comparing against the tree metatable, rather than assuming any
+	"table" type is a correct match.
+	Use rawset to insert a new node without triggering the __index
+	metamethod.
+	(metatable.__index): Don't recurse into table key members, only
+	the list entries to be folded, by checking whether the table has
+	a length first - for t[{k1, k2}], {k1, k2} is a list (with length)
+	and should be folded, but k1 (k1 = {key='a'}) is not a list and
+	should not.
 
 2011-10-01  Reuben Thomas  <rrt@sc3d.org>
 
