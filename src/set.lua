local list = require "list"


-- Primitive methods (know about representation)
-- The representation is a table whose tags are the elements, and
-- whose values are true.

--- Say whether an element is in a set
-- @param s set
-- @param e element
-- @return <code>true</code> if e is in set, <code>false</code>
-- otherwise
<<<<<<< HEAD
function member (s, e)
=======
local function member (s, e)
>>>>>>> ef4d73e9
  return rawget (s.contents, e) == true
end

--- Insert an element into a set
-- @param s set
-- @param e element
<<<<<<< HEAD
function insert (s, e)
=======
local function insert (s, e)
>>>>>>> ef4d73e9
  rawset (s.contents, e, true)
end

--- Delete an element from a set
-- @param s set
-- @param e element
<<<<<<< HEAD
function delete (s, e)
=======
local function delete (s, e)
>>>>>>> ef4d73e9
  rawset (s.contents, e, nil)
end

--- Make a list into a set
-- @param l list
-- @return set
local metatable = {}
<<<<<<< HEAD
function new (l)
=======
local function new (l)
>>>>>>> ef4d73e9
  local s = setmetatable ({contents={}}, metatable)
  for e in list.elems (l) do
    insert (s, e)
  end
  return s
end

--- Iterator for sets
-- TODO: Make the iterator return only the key
local function elems (s)
  return pairs (s.contents)
end


-- High level methods (representation-independent)

local difference, symmetric_difference, intersection, union, subset, equal

--- Find the difference of two sets
-- @param s set
-- @param t set
-- @return s with elements of t removed
function difference (s, t)
  local r = new {}
  for e in elems (s) do
    if not member (t, e) then
      insert (r, e)
    end
  end
  return r
end

--- Find the symmetric difference of two sets
-- @param s set
-- @param t set
-- @return elements of s and t that are in s or t but not both
function symmetric_difference (s, t)
  return difference (union (s, t), intersection (t, s))
end

--- Find the intersection of two sets
-- @param s set
-- @param t set
-- @return set intersection of s and t
function intersection (s, t)
  local r = new {}
  for e in elems (s) do
    if member (t, e) then
      insert (r, e)
    end
  end
  return r
end

--- Find the union of two sets
-- @param s set
-- @param t set
-- @return set union of s and t
function union (s, t)
  local r = new {}
  for e in elems (s) do
    insert (r, e)
  end
  for e in elems (t) do
    insert (r, e)
  end
  return r
end

--- Find whether one set is a subset of another
-- @param s set
-- @param t set
-- @return <code>true</code> if s is a subset of t, <code>false</code>
-- otherwise
function subset (s, t)
  for e in elems (s) do
    if not member (t, e) then
      return false
    end
  end
  return true
end

--- Find whether one set is a proper subset of another
-- @param s set
-- @param t set
-- @return <code>true</code> if s is a proper subset of t, false otherwise
function propersubset (s, t)
  return subset (s, t) and not subset (t, s)
end

--- Find whether two sets are equal
-- @param s set
-- @param t set
-- @return <code>true</code> if sets are equal, <code>false</code>
-- otherwise
function equal (s, t)
  return subset (s, t) and subset (t, s)
end

-- Public interface
local M = {
  delete       = delete,
  difference   = difference,
  elems        = elems,
  equal        = equal,
  insert       = insert,
  intersection = intersection,
  member       = member,
  new          = new,
  subset       = subset,
  symmetric_difference = symmetric_difference,
  union        = union,
}

--- Metamethods for sets
-- set:method ()
metatable.__index = M
-- set + table = union
metatable.__add = union
-- set - table = set difference
metatable.__sub = difference
-- set * table = intersection
metatable.__mul = intersection
-- set / table = symmetric difference
metatable.__div = symmetric_difference
-- set <= table = subset
metatable.__le = subset
-- set < table = proper subset
metatable.__lt = propersubset

return M<|MERGE_RESOLUTION|>--- conflicted
+++ resolved
@@ -10,33 +10,21 @@
 -- @param e element
 -- @return <code>true</code> if e is in set, <code>false</code>
 -- otherwise
-<<<<<<< HEAD
-function member (s, e)
-=======
 local function member (s, e)
->>>>>>> ef4d73e9
   return rawget (s.contents, e) == true
 end
 
 --- Insert an element into a set
 -- @param s set
 -- @param e element
-<<<<<<< HEAD
-function insert (s, e)
-=======
 local function insert (s, e)
->>>>>>> ef4d73e9
   rawset (s.contents, e, true)
 end
 
 --- Delete an element from a set
 -- @param s set
 -- @param e element
-<<<<<<< HEAD
-function delete (s, e)
-=======
 local function delete (s, e)
->>>>>>> ef4d73e9
   rawset (s.contents, e, nil)
 end
 
@@ -44,11 +32,7 @@
 -- @param l list
 -- @return set
 local metatable = {}
-<<<<<<< HEAD
-function new (l)
-=======
 local function new (l)
->>>>>>> ef4d73e9
   local s = setmetatable ({contents={}}, metatable)
   for e in list.elems (l) do
     insert (s, e)
